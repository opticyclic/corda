--- conflicted
+++ resolved
@@ -1,9 +1,7 @@
-<<<<<<< HEAD
+import net.corda.testing.DistributedTesting
+
 import static org.gradle.api.JavaVersion.VERSION_1_8
 import static org.gradle.api.JavaVersion.VERSION_11
-=======
-import net.corda.testing.DistributedTesting
->>>>>>> 7ef9a8d2
 
 buildscript {
     // For sharing constants between builds
@@ -196,7 +194,6 @@
 // the resulting import. This fixes it.
 apply plugin: 'java'
 
-<<<<<<< HEAD
 println "Java version: " + JavaVersion.current()
 sourceCompatibility = VERSION_1_8
 if (JavaVersion.current() == JavaVersion.VERSION_1_8)
@@ -208,8 +205,6 @@
 println "Quasar version: " + quasar_version
 println "Quasar classifier: " + quasar_classifier
 
-=======
->>>>>>> 7ef9a8d2
 allprojects {
     apply plugin: 'kotlin'
     apply plugin: 'jacoco'
