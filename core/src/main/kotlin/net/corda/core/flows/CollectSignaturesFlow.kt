package net.corda.core.flows

import co.paralleluniverse.fibers.Suspendable
import net.corda.core.crypto.TransactionSignature
import net.corda.core.crypto.isFulfilledBy
import net.corda.core.crypto.toStringShort
<<<<<<< HEAD
=======
import net.corda.core.identity.AnonymousParty
>>>>>>> 76eec9aa
import net.corda.core.identity.Party
import net.corda.core.identity.groupPublicKeysByWellKnownParty
import net.corda.core.internal.toMultiMap
import net.corda.core.node.ServiceHub
import net.corda.core.transactions.SignedTransaction
import net.corda.core.transactions.WireTransaction
import net.corda.core.utilities.ProgressTracker
import net.corda.core.utilities.unwrap
import java.security.PublicKey

/**
 * The [CollectSignaturesFlow] is used to automate the collection of counterparty signatures for a given transaction.
 *
 * You would typically use this flow after you have built a transaction with the TransactionBuilder and signed it with
 * your key pair. If there are additional signatures to collect then they can be collected using this flow. Signatures
 * are collected based upon the [WireTransaction.requiredSigningKeys] property which contains the union of all the PublicKeys
 * listed in the transaction's commands as well as a notary's public key, if required. This flow returns a
 * [SignedTransaction] which can then be passed to the [FinalityFlow] for notarisation. The other side of this flow is
 * the [SignTransactionFlow].
 *
 * **WARNING**: This flow ONLY works with [ServiceHub.legalIdentityKey]s and WILL break if used with randomly generated
 * keys by the [ServiceHub.keyManagementService].
 *
 * Usage:
 *
 * - Call the [CollectSignaturesFlow] flow as a [subFlow] and pass it a [SignedTransaction] which has at least been
 *   signed by the transaction creator (and possibly an oracle, if required)
 * - The flow expects that the calling node has signed the provided transaction, if not the flow will fail
 * - The flow will also fail if:
 *   1. The provided transaction is invalid
 *   2. Any of the required signing parties cannot be found in the [ServiceHub.networkMapCache] of the initiator
 *   3. If the wrong key has been used by a counterparty to sign the transaction
 *   4. The counterparty rejects the provided transaction
 * - The flow will return a [SignedTransaction] with all the counterparty signatures (but not the notary's!)
 * - If the provided transaction has already been signed by all counterparties then this flow simply returns the
 *   provided transaction without contacting any counterparties
 * - Call the [FinalityFlow] with the return value of this flow
 *
 * Example - issuing a multi-lateral agreement which requires N signatures:
 *
 *     val builder = TransactionBuilder(notaryRef)
 *     val issueCommand = Command(Agreement.Commands.Issue(), state.participants)
 *
 *     builder.withItems(state, issueCommand)
 *     builder.toWireTransaction().toLedgerTransaction(serviceHub).verify()
 *
 *     // Transaction creator signs transaction.
 *     val ptx = serviceHub.signInitialTransaction(builder)
 *
 *     // Call to CollectSignaturesFlow.
 *     // The returned signed transaction will have all signatures appended apart from the notary's.
 *     val stx = subFlow(CollectSignaturesFlow(ptx))
 *
 * @param partiallySignedTx Transaction to collect the remaining signatures for
 * @param sessionsToCollectFrom A session for every party we need to collect a signature from.  Must be an exact match.
 * @param myOptionalKeys set of keys in the transaction which are owned by this node. This includes keys used on commands, not
 * just in the states. If null, the default well known identity of the node is used.
 */
// TODO: AbstractStateReplacementFlow needs updating to use this flow.
class CollectSignaturesFlow @JvmOverloads constructor(val partiallySignedTx: SignedTransaction,
                                                      val sessionsToCollectFrom: Collection<FlowSession>,
                                                      val myOptionalKeys: Iterable<PublicKey>?,
                                                      override val progressTracker: ProgressTracker = CollectSignaturesFlow.tracker()) : FlowLogic<SignedTransaction>() {
    @JvmOverloads
<<<<<<< HEAD
    constructor(partiallySignedTx: SignedTransaction, sessionsToCollectFrom: Collection<FlowSession>, progressTracker: ProgressTracker = CollectSignaturesFlow.tracker()) : this(partiallySignedTx, sessionsToCollectFrom, null, progressTracker)
=======
    constructor(
            partiallySignedTx: SignedTransaction,
            sessionsToCollectFrom: Collection<FlowSession>,
            progressTracker: ProgressTracker = CollectSignaturesFlow.tracker()
    ) : this(partiallySignedTx, sessionsToCollectFrom, null, progressTracker)
>>>>>>> 76eec9aa

    companion object {
        object COLLECTING : ProgressTracker.Step("Collecting signatures from counterparties.")
        object VERIFYING : ProgressTracker.Step("Verifying collected signatures.")

        @JvmStatic
        fun tracker() = ProgressTracker(COLLECTING, VERIFYING)

        // TODO: Make the progress tracker adapt to the number of counterparties to collect from.
    }

    @Suspendable
    override fun call(): SignedTransaction {
        // Check the signatures which have already been provided and that the transaction is valid.
        // Usually just the Initiator and possibly an oracle would have signed at this point.
        val myKeys: Iterable<PublicKey> = myOptionalKeys ?: listOf(ourIdentity.owningKey)
        val signed = partiallySignedTx.sigs.map { it.by }
        val notSigned = partiallySignedTx.tx.requiredSigningKeys - signed

        // One of the signatures collected so far MUST be from the initiator of this flow.
        require(partiallySignedTx.sigs.any { it.by in myKeys }) {
            "The Initiator of CollectSignaturesFlow must have signed the transaction."
        }

        // The signatures must be valid and the transaction must be valid.
        partiallySignedTx.verifySignaturesExcept(notSigned)
        partiallySignedTx.tx.toLedgerTransaction(serviceHub).verify()

        // Determine who still needs to sign.
        progressTracker.currentStep = COLLECTING
        val notaryKey = partiallySignedTx.tx.notary?.owningKey
        // If present, we need to exclude the notary's PublicKey as the notary signature is collected separately with
        // the FinalityFlow.
        val unsigned = if (notaryKey != null) notSigned - notaryKey else notSigned

        // If the unsigned counterparties list is empty then we don't need to collect any more signatures here.
        if (unsigned.isEmpty()) return partiallySignedTx

<<<<<<< HEAD
        val setOfAllSessionKeys = sessionsToCollectFrom.groupBy { it.sessionOwningKey }.map {
            require(it.value.size == 1) { "There are multiple sessions initiated for party key ${it.key.toStringShort()}" }
            it.key to it.value.first()
        }.toMap()

        val partyToKeysItSignsFor = groupPublicKeysByWellKnownParty(serviceHub, unsigned)
        val keyToSigningParty = partyToKeysItSignsFor.flatMap { (wellKnown, allKeysItSignsFor) ->
            allKeysItSignsFor.map { it to wellKnown }
        }.toMap()

        val unrelatedSessions = sessionsToCollectFrom.filterNot {
            if (it.sessionOwningKey == it.counterparty.owningKey) {
                //this session was initiated by a wellKnownParty
                //the session must have a corresponding unsigned
                it.counterparty in partyToKeysItSignsFor
            } else {
                //this session was not initiated by a wellKnownParty
                //so must directly exist in the unsigned
                unsigned.contains(it.sessionOwningKey)
            }
        }

        val keyToSessionMap = unsigned.map {
            if (it in setOfAllSessionKeys) {
                // the unsigned key exists directly as a sessionKey, so use that session
                it to setOfAllSessionKeys[it]!!
            } else {
                //it might be delegated to a wellKnownParty
                val wellKnownParty: Party? = keyToSigningParty[it]
                if (wellKnownParty != null) {
                    //there is a wellKnownParty for this key, check if it has a session, and if so - use that session
                    val sessionForWellKnownParty = setOfAllSessionKeys[wellKnownParty.owningKey]
                            ?: throw IllegalStateException("No session available to request signature for key: ${it.toStringShort()}")
                    it to sessionForWellKnownParty
                } else {
                    throw IllegalStateException("Could not find a session or wellKnown party for key ${it.toStringShort()}")
                }
            }
        }

        //now invert the map to find the keys per session
        val sessionToKeysMap = keyToSessionMap.map { it.second to it.first }.toMultiMap()
=======
        val setOfAllSessionKeys: Map<PublicKey, FlowSession> = sessionsToCollectFrom
                .groupBy {
                    val destination = it.destination
                    when (destination) {
                        is Party -> destination.owningKey
                        is AnonymousParty -> destination.owningKey
                        else -> throw IllegalArgumentException("Signatures can only be collected from Party or AnonymousParty, not $destination")
                    }
                }
                .mapValues {
                    require(it.value.size == 1) { "There are multiple sessions initiated for party key ${it.key.toStringShort()}" }
                    it.value.first()
                }

        val partyToKeysItSignsFor: Map<Party, List<PublicKey>> = groupPublicKeysByWellKnownParty(serviceHub, unsigned)
        val keyToSigningParty: Map<PublicKey, Party> = partyToKeysItSignsFor
                .flatMap { (wellKnown, allKeysItSignsFor) -> allKeysItSignsFor.map { it to wellKnown } }
                .toMap()

        val unrelatedSessions = sessionsToCollectFrom.filterNot {
            if (it.destination is Party) {
                // The session must have a corresponding unsigned.
                it.destination in partyToKeysItSignsFor
            } else {
                // setOfAllSessionKeys has already checked for valid destination types so we can safely cast to AnonoymousParty here.
                // This session was not initiated by a wellKnownParty so must directly exist in the unsigned.
                (it.destination as AnonymousParty).owningKey in unsigned
            }
        }

        val keyToSessionList = unsigned.map {
            val session = setOfAllSessionKeys[it]
            if (session != null) {
                // The unsigned key exists directly as a sessionKey, so use that session
                it to session
            } else {
                // It might be delegated to a wellKnownParty
                val wellKnownParty = checkNotNull(keyToSigningParty[it]) { "Could not find a session or wellKnown party for key ${it.toStringShort()}" }
                // There is a wellKnownParty for this key, check if it has a session, and if so - use that session
                val sessionForWellKnownParty = checkNotNull(setOfAllSessionKeys[wellKnownParty.owningKey]) {
                    "No session available to request signature for key: ${it.toStringShort()}"
                }
                it to sessionForWellKnownParty
            }
        }

        // Now invert the map to find the keys per session
        val sessionToKeysMap = keyToSessionList.map { it.second to it.first }.toMultiMap()
>>>>>>> 76eec9aa

        require(unrelatedSessions.isEmpty()) {
            "The Initiator of CollectSignaturesFlow must pass in exactly the sessions required to sign the transaction."
        }
        // Collect signatures from all counterparties and append them to the partially signed transaction.
<<<<<<< HEAD
        val counterpartySignatures = sessionToKeysMap.flatMap { (session, keys)->
=======
        val counterpartySignatures = sessionToKeysMap.flatMap { (session, keys) ->
>>>>>>> 76eec9aa
            subFlow(CollectSignatureFlow(partiallySignedTx, session, keys))
        }
        val stx = partiallySignedTx + counterpartySignatures

        // Verify all but the notary's signature if the transaction requires a notary, otherwise verify all signatures.
        progressTracker.currentStep = VERIFYING
        if (notaryKey != null) stx.verifySignaturesExcept(notaryKey) else stx.verifyRequiredSignatures()

        return stx
    }
}

// DOCSTART 1
/**
 * Get and check the required signature.
 *
 * @param partiallySignedTx the transaction to sign.
 * @param session the [FlowSession] to connect to to get the signature.
 * @param signingKeys the list of keys the party should use to sign the transaction.
 */
@Suspendable
class CollectSignatureFlow(val partiallySignedTx: SignedTransaction, val session: FlowSession, val signingKeys: List<PublicKey>) : FlowLogic<List<TransactionSignature>>() {
    constructor(partiallySignedTx: SignedTransaction, session: FlowSession, vararg signingKeys: PublicKey) :
            this(partiallySignedTx, session, listOf(*signingKeys))

    @Suspendable
    override fun call(): List<TransactionSignature> {
        // SendTransactionFlow allows counterparty to access our data to resolve the transaction.
        subFlow(SendTransactionFlow(session, partiallySignedTx))
        // Send the key we expect the counterparty to sign with - this is important where they may have several
        // keys to sign with, as it makes it faster for them to identify the key to sign with, and more straight forward
        // for us to check we have the expected signature returned.
        session.send(signingKeys)
        return session.receive<List<TransactionSignature>>().unwrap { signatures ->
            require(signatures.size == signingKeys.size) { "Need signature for each signing key" }
            signatures.forEachIndexed { index, signature ->
                require(signingKeys[index].isFulfilledBy(signature.by)) { "Not signed by the required signing key." }
            }
            signatures
        }
    }
}
// DOCEND 1

/**
 * The [SignTransactionFlow] should be called in response to the [CollectSignaturesFlow]. It automates the signing of
 * a transaction providing the transaction:
 *
 * 1. Should actually be signed by the [Party] invoking this flow
 * 2. Is valid as per the contracts referenced in the transaction
 * 3. Has been, at least, signed by the counterparty which created it
 * 4. Conforms to custom checking provided in the [checkTransaction] method of the [SignTransactionFlow]
 *
 * Usage:
 *
 * - Subclass [SignTransactionFlow] - this can be done inside an existing flow (as shown below)
 * - Override the [checkTransaction] method to add some custom verification logic
 * - Call the flow via [FlowLogic.subFlow]
 * - The flow returns the transaction signed with the additional signature.
 *
 * Example - checking and signing a transaction involving a [net.corda.core.contracts.DummyContract], see
 * CollectSignaturesFlowTests.kt for further examples:
 *
 *     class Responder(val otherPartySession: FlowSession): FlowLogic<SignedTransaction>() {
 *          @Suspendable override fun call(): SignedTransaction {
 *              // [SignTransactionFlow] sub-classed as a singleton object.
 *              val flow = object : SignTransactionFlow(otherPartySession) {
 *                  @Suspendable override fun checkTransaction(stx: SignedTransaction) = requireThat {
 *                      val tx = stx.tx
 *                      val magicNumberState = tx.outputs.single().data as DummyContract.MultiOwnerState
 *                      "Must be 1337 or greater" using (magicNumberState.magicNumber >= 1337)
 *                  }
 *              }
 *
 *              // Invoke the subFlow, in response to the counterparty calling [CollectSignaturesFlow].
 *              val expectedTxId = subFlow(flow).id
 *
 *              return subFlow(ReceiveFinalityFlow(otherPartySession, expectedTxId))
 *          }
 *      }
 *
 * @param otherSideSession The session which is providing you a transaction to sign.
 */
abstract class SignTransactionFlow @JvmOverloads constructor(val otherSideSession: FlowSession,
                                                             override val progressTracker: ProgressTracker = SignTransactionFlow.tracker()) : FlowLogic<SignedTransaction>() {

    companion object {
        object RECEIVING : ProgressTracker.Step("Receiving transaction proposal for signing.")
        object VERIFYING : ProgressTracker.Step("Verifying transaction proposal.")
        object SIGNING : ProgressTracker.Step("Signing transaction proposal.")

        @JvmStatic
        fun tracker() = ProgressTracker(RECEIVING, VERIFYING, SIGNING)
    }

    @Suspendable
    override fun call(): SignedTransaction {
        progressTracker.currentStep = RECEIVING
        // Receive transaction and resolve dependencies, check sufficient signatures is disabled as we don't have all signatures.
        val stx = subFlow(ReceiveTransactionFlow(otherSideSession, checkSufficientSignatures = false))
        // Receive the signing key that the party requesting the signature expects us to sign with. Having this provided
        // means we only have to check we own that one key, rather than matching all keys in the transaction against all
        // keys we own.
        val signingKeys = otherSideSession.receive<List<PublicKey>>().unwrap { keys ->
            // TODO: We should have a faster way of verifying we own a single key
            serviceHub.keyManagementService.filterMyKeys(keys)
        }
        progressTracker.currentStep = VERIFYING
        // Check that the Responder actually needs to sign.
        checkMySignaturesRequired(stx, signingKeys)
        // Check the signatures which have already been provided. Usually the Initiators and possibly an Oracle's.
        checkSignatures(stx)
        stx.tx.toLedgerTransaction(serviceHub).verify()
        // Perform some custom verification over the transaction.
        try {
            checkTransaction(stx)
        } catch (e: Exception) {
            if (e is IllegalStateException || e is IllegalArgumentException || e is AssertionError)
                throw FlowException(e)
            else
                throw e
        }
        // Sign and send back our signature to the Initiator.
        progressTracker.currentStep = SIGNING
        val mySignatures = signingKeys.map { key ->
            serviceHub.createSignature(stx, key)
        }
        otherSideSession.send(mySignatures)

        // Return the additionally signed transaction.
        return stx + mySignatures
    }

    @Suspendable
    private fun checkSignatures(stx: SignedTransaction) {
        val signed = stx.sigs.map { it.by }
        val allSigners = stx.tx.requiredSigningKeys
        val notSigned = allSigners - signed
        stx.verifySignaturesExcept(notSigned)
    }

    /**
     * The [checkTransaction] method allows the caller of this flow to provide some additional checks over the proposed
     * transaction received from the counterparty. For example:
     *
     * - Ensuring that the transaction you are receiving is the transaction you *EXPECT* to receive. I.e. is has the
     *   expected type and number of inputs and outputs
     * - Checking that the properties of the outputs are as you would expect. Linking into any reference data sources
     *   might be appropriate here
     * - Checking that the transaction is not incorrectly spending (perhaps maliciously) one of your asset states, as
     *   potentially the transaction creator has access to some of your state references
     *
     * **WARNING**: If appropriate checks, such as the ones listed above, are not defined then it is likely that your
     * node will sign any transaction if it conforms to the contract code in the transaction's referenced contracts.
     *
     * [IllegalArgumentException], [IllegalStateException] and [AssertionError] will be caught and rethrown as flow
     * exceptions i.e. the other side will be given information about what exact check failed.
     *
     * @param stx a partially signed transaction received from your counterparty.
     * @throws FlowException if the proposed transaction fails the checks.
     */
    @Suspendable
    @Throws(FlowException::class)
    protected abstract fun checkTransaction(stx: SignedTransaction)

    @Suspendable
    private fun checkMySignaturesRequired(stx: SignedTransaction, signingKeys: Iterable<PublicKey>) {
        require(signingKeys.all { it in stx.tx.requiredSigningKeys }) {
            "A signature was requested for a key that isn't part of the required signing keys for transaction ${stx.id}"
        }
    }
}<|MERGE_RESOLUTION|>--- conflicted
+++ resolved
@@ -4,10 +4,7 @@
 import net.corda.core.crypto.TransactionSignature
 import net.corda.core.crypto.isFulfilledBy
 import net.corda.core.crypto.toStringShort
-<<<<<<< HEAD
-=======
 import net.corda.core.identity.AnonymousParty
->>>>>>> 76eec9aa
 import net.corda.core.identity.Party
 import net.corda.core.identity.groupPublicKeysByWellKnownParty
 import net.corda.core.internal.toMultiMap
@@ -72,15 +69,11 @@
                                                       val myOptionalKeys: Iterable<PublicKey>?,
                                                       override val progressTracker: ProgressTracker = CollectSignaturesFlow.tracker()) : FlowLogic<SignedTransaction>() {
     @JvmOverloads
-<<<<<<< HEAD
-    constructor(partiallySignedTx: SignedTransaction, sessionsToCollectFrom: Collection<FlowSession>, progressTracker: ProgressTracker = CollectSignaturesFlow.tracker()) : this(partiallySignedTx, sessionsToCollectFrom, null, progressTracker)
-=======
     constructor(
             partiallySignedTx: SignedTransaction,
             sessionsToCollectFrom: Collection<FlowSession>,
             progressTracker: ProgressTracker = CollectSignaturesFlow.tracker()
     ) : this(partiallySignedTx, sessionsToCollectFrom, null, progressTracker)
->>>>>>> 76eec9aa
 
     companion object {
         object COLLECTING : ProgressTracker.Step("Collecting signatures from counterparties.")
@@ -119,50 +112,6 @@
         // If the unsigned counterparties list is empty then we don't need to collect any more signatures here.
         if (unsigned.isEmpty()) return partiallySignedTx
 
-<<<<<<< HEAD
-        val setOfAllSessionKeys = sessionsToCollectFrom.groupBy { it.sessionOwningKey }.map {
-            require(it.value.size == 1) { "There are multiple sessions initiated for party key ${it.key.toStringShort()}" }
-            it.key to it.value.first()
-        }.toMap()
-
-        val partyToKeysItSignsFor = groupPublicKeysByWellKnownParty(serviceHub, unsigned)
-        val keyToSigningParty = partyToKeysItSignsFor.flatMap { (wellKnown, allKeysItSignsFor) ->
-            allKeysItSignsFor.map { it to wellKnown }
-        }.toMap()
-
-        val unrelatedSessions = sessionsToCollectFrom.filterNot {
-            if (it.sessionOwningKey == it.counterparty.owningKey) {
-                //this session was initiated by a wellKnownParty
-                //the session must have a corresponding unsigned
-                it.counterparty in partyToKeysItSignsFor
-            } else {
-                //this session was not initiated by a wellKnownParty
-                //so must directly exist in the unsigned
-                unsigned.contains(it.sessionOwningKey)
-            }
-        }
-
-        val keyToSessionMap = unsigned.map {
-            if (it in setOfAllSessionKeys) {
-                // the unsigned key exists directly as a sessionKey, so use that session
-                it to setOfAllSessionKeys[it]!!
-            } else {
-                //it might be delegated to a wellKnownParty
-                val wellKnownParty: Party? = keyToSigningParty[it]
-                if (wellKnownParty != null) {
-                    //there is a wellKnownParty for this key, check if it has a session, and if so - use that session
-                    val sessionForWellKnownParty = setOfAllSessionKeys[wellKnownParty.owningKey]
-                            ?: throw IllegalStateException("No session available to request signature for key: ${it.toStringShort()}")
-                    it to sessionForWellKnownParty
-                } else {
-                    throw IllegalStateException("Could not find a session or wellKnown party for key ${it.toStringShort()}")
-                }
-            }
-        }
-
-        //now invert the map to find the keys per session
-        val sessionToKeysMap = keyToSessionMap.map { it.second to it.first }.toMultiMap()
-=======
         val setOfAllSessionKeys: Map<PublicKey, FlowSession> = sessionsToCollectFrom
                 .groupBy {
                     val destination = it.destination
@@ -211,17 +160,12 @@
 
         // Now invert the map to find the keys per session
         val sessionToKeysMap = keyToSessionList.map { it.second to it.first }.toMultiMap()
->>>>>>> 76eec9aa
 
         require(unrelatedSessions.isEmpty()) {
             "The Initiator of CollectSignaturesFlow must pass in exactly the sessions required to sign the transaction."
         }
         // Collect signatures from all counterparties and append them to the partially signed transaction.
-<<<<<<< HEAD
-        val counterpartySignatures = sessionToKeysMap.flatMap { (session, keys)->
-=======
         val counterpartySignatures = sessionToKeysMap.flatMap { (session, keys) ->
->>>>>>> 76eec9aa
             subFlow(CollectSignatureFlow(partiallySignedTx, session, keys))
         }
         val stx = partiallySignedTx + counterpartySignatures
