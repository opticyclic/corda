--- conflicted
+++ resolved
@@ -56,19 +56,24 @@
     }
 
     private companion object {
-        val logger = loggerFor<LedgerTransaction>()
+        private fun contractClassFor(className: ContractClassName, classLoader: ClassLoader?): Try<Class<out Contract>> {
+            return Try.on {
+                (classLoader ?: this::class.java.classLoader)
+                        .loadClass(className)
+                        .asSubclass(Contract::class.java)
+            }
+        }
+
+        private fun stateToContractClass(state: TransactionState<ContractState>): Try<Class<out Contract>> {
+            return contractClassFor(state.contract, state.data::class.java.classLoader)
+        }
     }
 
     val inputStates: List<ContractState> get() = inputs.map { it.state.data }
     val referenceStates: List<ContractState> get() = references.map { it.state.data }
 
-<<<<<<< HEAD
-    private val inputAndOutputStates = inputs.asSequence().map { it.state } + outputs.asSequence()
-    private val allStates = inputAndOutputStates + references.asSequence().map { it.state }
-=======
     private val inputAndOutputStates = inputs.map { it.state } + outputs
     private val allStates = inputAndOutputStates + references.map { it.state }
->>>>>>> 16453ebf
 
     /**
      * Returns the typed input StateAndRef at the specified index
@@ -86,24 +91,15 @@
     fun verify() {
         val contractAttachmentsByContract: Map<ContractClassName, ContractAttachment> = getUniqueContractAttachmentsByContract()
 
-<<<<<<< HEAD
         // TODO - verify for version downgrade
         validatePackageOwnership(contractAttachmentsByContract)
         validateStatesAgainstContract()
         verifyConstraintsValidity(contractAttachmentsByContract)
         verifyConstraints(contractAttachmentsByContract)
-=======
-        validatePackageOwnership(contractAttachmentsByContract)
-        verifyConstraints()
->>>>>>> 16453ebf
         verifyContracts()
     }
 
     /**
-<<<<<<< HEAD
-     * For all input and output [TransactionState]s, validates that the wrapped [ContractState] matches up with the
-     * wrapped [Contract], as declared by the [BelongsToContract] annotation on the [ContractState]'s class.
-=======
      * Verify that package ownership is respected.
      *
      * TODO - revisit once transaction contains network parameters.
@@ -128,8 +124,8 @@
     }
 
     /**
-     * Verify that all contract constraints are valid for each state before running any contract code
->>>>>>> 16453ebf
+     * For all input and output [TransactionState]s, validates that the wrapped [ContractState] matches up with the
+     * wrapped [Contract], as declared by the [BelongsToContract] annotation on the [ContractState]'s class.
      *
      * A warning will be written to the log if any mismatch is detected.
      */
