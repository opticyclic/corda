package net.corda.plugins

import com.typesafe.config.ConfigFactory
import com.typesafe.config.ConfigObject
import com.typesafe.config.ConfigRenderOptions
import com.typesafe.config.ConfigValueFactory
import groovy.lang.Closure
import net.corda.cordform.CordformNode
import net.corda.cordform.RpcSettings
import org.apache.commons.io.FilenameUtils
import org.gradle.api.GradleException
import org.gradle.api.Project
import org.gradle.api.artifacts.ProjectDependency
import java.io.File
import java.nio.charset.StandardCharsets
import java.nio.file.Files
import java.nio.file.Path
import javax.inject.Inject

/**
 * Represents a node that will be installed.
 */
open class Node @Inject constructor(private val project: Project) : CordformNode() {
    private data class ResolvedCordapp(val jarFile: File, val config: String?)

    companion object {
        @JvmStatic
        val webJarName = "corda-webserver.jar"
        private val configFileProperty = "configFile"
    }

    /**
     * Set the list of CorDapps to install to the plugins directory. Each cordapp is a fully qualified Maven
     * dependency name, eg: com.example:product-name:0.1
     *
     * @note Your app will be installed by default and does not need to be included here.
     * @note Type is any due to gradle's use of "GStrings" - each value will have "toString" called on it
     */
    var cordapps: MutableList<Any>
        get() = internalCordapps as MutableList<Any>
        @Deprecated("Use cordapp instead - setter will be removed by Corda V4.0")
        set(value) {
            value.forEach {
                cordapp(it.toString())
            }
        }

    private val internalCordapps = mutableListOf<Cordapp>()
    private val builtCordapp = Cordapp(project)
    internal lateinit var nodeDir: File
        private set
    internal lateinit var rootDir: File
        private set
    internal lateinit var containerName: String
        private set
    internal var rpcSettings: RpcSettings = RpcSettings()
        private set
    internal var webserverJar: String? = null
        private set

    /**
     * Sets whether this node will use HTTPS communication.
     *
     * @param isHttps True if this node uses HTTPS communication.
     */
    fun https(isHttps: Boolean) {
        config = config.withValue("useHTTPS", ConfigValueFactory.fromAnyRef(isHttps))
    }

    /**
     * Sets the H2 port for this node
     */
    fun h2Port(h2Port: Int) {
        config = config.withValue("h2port", ConfigValueFactory.fromAnyRef(h2Port))
    }

    fun useTestClock(useTestClock: Boolean) {
        config = config.withValue("useTestClock", ConfigValueFactory.fromAnyRef(useTestClock))
    }

    /**
     * Specifies RPC settings for the node.
     */
    fun rpcSettings(configureClosure: Closure<in RpcSettings>) {
        rpcSettings = project.configure(RpcSettings(), configureClosure) as RpcSettings
        config = rpcSettings.addTo("rpcSettings", config)
    }

    /**
     * Enables SSH access on given port
     *
     * @param sshdPort The port for SSH server to listen on
     */
    fun sshdPort(sshdPort: Int) {
        config = config.withValue("sshdAddress",
                ConfigValueFactory.fromAnyRef("$DEFAULT_HOST:$sshdPort"))
    }

    /**
     * Install a cordapp to this node
     *
     * @param coordinates The coordinates of the [Cordapp]
     * @param configureClosure A groovy closure to configure a [Cordapp] object
     * @return The created and inserted [Cordapp]
     */
    fun cordapp(coordinates: String, configureClosure: Closure<in Cordapp>): Cordapp {
        val cordapp = project.configure(Cordapp(coordinates), configureClosure) as Cordapp
        internalCordapps += cordapp
        return cordapp
    }

    /**
     * Install a cordapp to this node
     *
     * @param cordappProject A project that produces a cordapp JAR
     * @param configureClosure A groovy closure to configure a [Cordapp] object
     * @return The created and inserted [Cordapp]
     */
    fun cordapp(cordappProject: Project, configureClosure: Closure<in Cordapp>): Cordapp {
        val cordapp = project.configure(Cordapp(cordappProject), configureClosure) as Cordapp
        internalCordapps += cordapp
        return cordapp
    }

    /**
     * Install a cordapp to this node
     *
     * @param cordappProject A project that produces a cordapp JAR
     * @return The created and inserted [Cordapp]
     */
    fun cordapp(cordappProject: Project): Cordapp {
        return Cordapp(cordappProject).apply {
            internalCordapps += this
        }
    }

    /**
     * Install a cordapp to this node
     *
     * @param coordinates The coordinates of the [Cordapp]
     * @return The created and inserted [Cordapp]
     */
    fun cordapp(coordinates: String): Cordapp {
        return Cordapp(coordinates).apply {
            internalCordapps += this
        }
    }

    /**
     * Install a cordapp to this node
     *
     * @param configureFunc A lambda to configure a [Cordapp] object
     * @return The created and inserted [Cordapp]
     */
    fun cordapp(coordinates: String, configureFunc: Cordapp.() -> Unit): Cordapp {
        return Cordapp(coordinates).apply {
            configureFunc()
            internalCordapps += this
        }
    }

    /**
     * Configures the default cordapp automatically added to this node from this project
     *
     * @param configureClosure A groovy closure to configure a [Cordapp] object
     * @return The created and inserted [Cordapp]
     */
    fun projectCordapp(configureClosure: Closure<in Cordapp>): Cordapp {
        project.configure(builtCordapp, configureClosure) as Cordapp
        return builtCordapp
    }

    /**
     * The webserver JAR to be used by this node.
     *
     * If not provided, the default development webserver is used.
     *
     * @param webserverJar The file path of the webserver JAR to use.
     */
    fun webserverJar(webserverJar: String) {
        this.webserverJar = webserverJar
    }

    internal fun build() {
        if (config.hasPath("webAddress")) {
            installWebserverJar()
        }
        installAgentJar()
        installCordapps()
        installConfig()
    }

    internal fun buildDocker() {
        project.copy {
            it.apply {
                from(Cordformation.getPluginFile(project, "net/corda/plugins/Dockerfile"))
                from(Cordformation.getPluginFile(project, "net/corda/plugins/run-corda.sh"))
                into("$nodeDir/")
            }
        }
        installAgentJar()
        installCordapps()
    }

    internal fun rootDir(rootDir: Path) {
        if (name == null) {
            project.logger.error("Node has a null name - cannot create node")
            throw IllegalStateException("Node has a null name - cannot create node")
        }
        // Parsing O= part directly because importing BouncyCastle provider in Cordformation causes problems
        // with loading our custom X509EdDSAEngine.
        val organizationName = name.trim().split(",").firstOrNull { it.startsWith("O=") }?.substringAfter("=")
        val dirName = organizationName ?: name
        containerName = dirName.replace("\\s+".toRegex(), "-").toLowerCase()
        this.rootDir = rootDir.toFile()
        nodeDir = File(this.rootDir, dirName.replace("\\s", ""))
        Files.createDirectories(nodeDir.toPath())
    }

    private fun configureProperties() {
        config = config.withValue("rpcUsers", ConfigValueFactory.fromIterable(rpcUsers))
        if (notary != null) {
            config = config.withValue("notary", ConfigValueFactory.fromMap(notary))
        }
        if (extraConfig != null) {
            config = config.withFallback(ConfigFactory.parseMap(extraConfig))
        }
    }

    /**
     * Installs the corda webserver JAR to the node directory
     */
    private fun installWebserverJar() {
        // If no webserver JAR is provided, the default development webserver is used.
        val webJar = if (webserverJar == null) {
            project.logger.info("Using default development webserver.")
            Cordformation.verifyAndGetRuntimeJar(project, "corda-webserver")
        } else {
            project.logger.info("Using custom webserver: $webserverJar.")
            File(webserverJar)
        }
        
        project.copy {
            it.apply {
                from(webJar)
                into(nodeDir)
                rename(webJar.name, webJarName)
            }
        }
    }

    /**
     * Installs the jolokia monitoring agent JAR to the node/drivers directory
     */
    private fun installAgentJar() {
        // TODO: improve how we re-use existing declared external variables from root gradle.build
        val jolokiaVersion = try { project.rootProject.ext<String>("jolokia_version") } catch (e: Exception) { "1.3.7" }
        val agentJar = project.configuration("runtime").files {
            (it.group == "org.jolokia") &&
                    (it.name == "jolokia-jvm") &&
                    (it.version == jolokiaVersion)
            // TODO: revisit when classifier attribute is added. eg && (it.classifier = "agent")
        }.first()  // should always be the jolokia agent fat jar: eg. jolokia-jvm-1.3.7-agent.jar
        project.logger.info("Jolokia agent jar: $agentJar")
        if (agentJar.isFile) {
            val driversDir = File(nodeDir, "drivers")
            project.copy {
                it.apply {
                    from(agentJar)
                    into(driversDir)
                }
            }
        }
    }

    private fun installCordappConfigs(cordapps: Collection<ResolvedCordapp>) {
        val cordappsDir = project.file(File(nodeDir, "cordapps"))
        cordappsDir.mkdirs()
        cordapps.filter { it.config != null }
                .map { Pair<String, String>("${FilenameUtils.removeExtension(it.jarFile.name)}.conf", it.config!!) }
                .forEach { project.file(File(cordappsDir, it.first)).writeText(it.second) }
    }

    private fun createTempConfigFile(configObject: ConfigObject): File {
        val options = ConfigRenderOptions
                .defaults()
                .setOriginComments(false)
                .setComments(false)
                .setFormatted(true)
                .setJson(false)
        val configFileText = configObject.render(options).split("\n").toList()
        // Need to write a temporary file first to use the project.copy, which resolves directories correctly.
        val tmpDir = File(project.buildDir, "tmp")
        Files.createDirectories(tmpDir.toPath())
        var fileName = "${nodeDir.name}.conf"
        val tmpConfFile = File(tmpDir, fileName)
        Files.write(tmpConfFile.toPath(), configFileText, StandardCharsets.UTF_8)
        return tmpConfFile
    }

    /**
     * Installs the configuration file to the root directory and detokenises it.
     */
    fun installConfig() {
        configureProperties()
        val tmpConfFile = createTempConfigFile(config.root())
        appendOptionalConfig(tmpConfFile)
        project.copy {
            it.apply {
                from(tmpConfFile)
                into(rootDir)
            }
        }
    }

    /**
     * Installs the Dockerized configuration file to the root directory and detokenises it.
     */
    internal fun installDockerConfig() {
        configureProperties()
        val dockerConf = config
                .withValue("p2pAddress", ConfigValueFactory.fromAnyRef("$containerName:$p2pPort"))
                .withValue("rpcSettings.address", ConfigValueFactory.fromAnyRef("$containerName:${rpcSettings.port}"))
                .withValue("rpcSettings.adminAddress", ConfigValueFactory.fromAnyRef("$containerName:${rpcSettings.adminPort}"))
                .withValue("detectPublicIp", ConfigValueFactory.fromAnyRef(false))
        val tmpConfFile = createTempConfigFile(dockerConf.root())
        appendOptionalConfig(tmpConfFile)
        project.copy {
            it.apply {
                from(tmpConfFile)
                into(rootDir)
            }
        }
    }

    /**
     * Appends installed config file with properties from an optional file.
     */
    private fun appendOptionalConfig(confFile: File) {
        val optionalConfig: File? = when {
            project.findProperty(configFileProperty) != null -> //provided by -PconfigFile command line property when running Gradle task
                File(project.findProperty(configFileProperty) as String)
            config.hasPath(configFileProperty) -> File(config.getString(configFileProperty))
            else -> null
        }

        if (optionalConfig != null) {
            if (!optionalConfig.exists()) {
                project.logger.error("$configFileProperty '$optionalConfig' not found")
            } else {
                confFile.appendBytes(optionalConfig.readBytes())
            }
        }
    }


    /**
     * Installs the jolokia monitoring agent JAR to the node/drivers directory
     */
    private fun installCordapps() {
        val cordapps = getCordappList()
        val cordappsDir = File(nodeDir, "cordapps")
        project.copy {
            it.apply {
                from(cordapps.map { it.jarFile })
                into(project.file(cordappsDir))
            }
        }

        installCordappConfigs(cordapps)
    }


    /**
     * Gets a list of cordapps based on what dependent cordapps were specified.
     *
     * @return List of this node's cordapps.
     */
<<<<<<< HEAD
    fun getCordappList(): Collection<File> {
        // Cordapps can sometimes contain a GString instance which fails the equality test with the Java string
        @Suppress("RemoveRedundantCallsOfConversionMethods")
        val cordapps: List<String> = cordapps.map { it.toString() }
        return project.configuration("cordapp").files {
            cordapps.contains(it.group + ":" + it.name + ":" + it.version)
=======
    private fun getCordappList(): Collection<ResolvedCordapp> =
            internalCordapps.map { cordapp -> resolveCordapp(cordapp) } + resolveBuiltCordapp()

    private fun resolveCordapp(cordapp: Cordapp): ResolvedCordapp {
        val cordappConfiguration = project.configuration("cordapp")
        val cordappName = if (cordapp.project != null) cordapp.project.name else cordapp.coordinates
        val cordappFile = cordappConfiguration.files {
            when {
                (it is ProjectDependency) && (cordapp.project != null) -> it.dependencyProject == cordapp.project
                cordapp.coordinates != null -> {
                    // Cordapps can sometimes contain a GString instance which fails the equality test with the Java string
                    @Suppress("RemoveRedundantCallsOfConversionMethods")
                    val coordinates = cordapp.coordinates.toString()
                    coordinates == (it.group + ":" + it.name + ":" + it.version)
                }
                else -> false
            }
>>>>>>> 174ed3c6
        }

        return when {
            cordappFile.size == 0 -> throw GradleException("Cordapp $cordappName not found in cordapps configuration.")
            cordappFile.size > 1 -> throw GradleException("Multiple files found for $cordappName")
            else -> ResolvedCordapp(cordappFile.single(), cordapp.config)
        }
    }

    private fun resolveBuiltCordapp(): ResolvedCordapp {
        val projectCordappFile = project.tasks.getByName("jar").outputs.files.singleFile
        return ResolvedCordapp(projectCordappFile, builtCordapp.config)
    }
}<|MERGE_RESOLUTION|>--- conflicted
+++ resolved
@@ -376,15 +376,7 @@
      *
      * @return List of this node's cordapps.
      */
-<<<<<<< HEAD
-    fun getCordappList(): Collection<File> {
-        // Cordapps can sometimes contain a GString instance which fails the equality test with the Java string
-        @Suppress("RemoveRedundantCallsOfConversionMethods")
-        val cordapps: List<String> = cordapps.map { it.toString() }
-        return project.configuration("cordapp").files {
-            cordapps.contains(it.group + ":" + it.name + ":" + it.version)
-=======
-    private fun getCordappList(): Collection<ResolvedCordapp> =
+    fun getCordappList(): Collection<ResolvedCordapp> =
             internalCordapps.map { cordapp -> resolveCordapp(cordapp) } + resolveBuiltCordapp()
 
     private fun resolveCordapp(cordapp: Cordapp): ResolvedCordapp {
@@ -401,7 +393,6 @@
                 }
                 else -> false
             }
->>>>>>> 174ed3c6
         }
 
         return when {
